--- conflicted
+++ resolved
@@ -13,11 +13,8 @@
 - [socket-io](./socket-io) - testing a Socket.io service
 - [websockets](./websockets) - testing a WebSocket service
 - [track-custom-metrics](./track-custom-metrics) - track custom metrics (counters and histograms)
-<<<<<<< HEAD
 - [using-cookies](./using-cookies) - using cookies with HTTP services
-=======
 - [file-uploads](./file-uploads) - HTTP file uploads with Artillery Pro
->>>>>>> f97fec59
 
 ## Plugins and extensions
 
