/* This Source Code Form is subject to the terms of the Mozilla Public
 * License, v. 2.0. If a copy of the MPL was not distributed with this
 * file, You can obtain one at http://mozilla.org/MPL/2.0/. */

'use strict';

const EventEmitter = require('events').EventEmitter;
const path = require('path');
const _ = require('lodash');
const debug = require('debug')('runner');
const debugPerf = require('debug')('perf');
const uuid = require('uuid');
const A = require('async');
const Stats = require('./stats2');
const JSCK = require('jsck');
const tryResolve = require('try-require').resolve;
const createPhaser = require('./phases');
const createReader = require('./readers');
const engineUtil = require('./engine_util');
const wl = require('./weighted-pick');

const Engines = {
  http: {},
  ws: {},
  socketio: {}
};

JSCK.Draft4 = JSCK.draft4;

const schema = new JSCK.Draft4(require('./schemas/artillery_test_script.json'));

module.exports = {
  runner: runner,
  validate: validate,
  stats: Stats,
  contextFuncs: {
    $randomString,
    $randomNumber
  }
};

function validate(script) {
  let validation = schema.validate(script);
  return validation;
}

async function runner(script, payload, options, callback) {
  let opts = _.assign({
    periodicStats: script.config.statsInterval || 10,
    mode: script.config.mode || 'uniform'
  },
  options);

  let warnings = {
    plugins: {
      // someplugin: {
      //   message: 'Plugin not found',
      //   error: new Error()
      // }
    },
    engines: {
      // see plugins
    }
  };

  _.each(script.config.phases, function(phaseSpec) {
    phaseSpec.mode = phaseSpec.mode || script.config.mode;
  });

  if (payload) {
    if (_.isArray(payload[0])) {
      script.config.payload = [
        {
          fields: script.config.payload.fields,
          reader: createReader(script.config.payload.order),
          data: payload
        }
      ];
    } else {
      script.config.payload = payload;
      _.each(script.config.payload, function(el) {
        el.reader = createReader(el.order);
      });
    }
  } else {
    script.config.payload = null;
  }

  let runnableScript = _.cloneDeep(script);

  // Flatten flows (can have nested arrays of request specs with YAML references):
  _.each(runnableScript.scenarios, function(scenarioSpec) {
    scenarioSpec.flow = _.flatten(scenarioSpec.flow);
  });

  let ee = new EventEmitter();

  //
  // load engines:
  //
  let runnerEngines = _.map(
      Object.assign({}, Engines, runnableScript.config.engines),
      function loadEngine(engineConfig, engineName) {
        let moduleName = 'artillery-engine-' + engineName;
        try {
          if (Engines[engineName]) {
            moduleName = './engine_' + engineName;
          }
          let Engine = require(moduleName);
          let engine = new Engine(runnableScript, ee, engineUtil);
          engine.__name = engineName;
          return engine;
        } catch (err) {
          console.log(
              'WARNING: engine %s specified but module %s could not be loaded',
              engineName,
              moduleName);
          console.log(err.stack);
          warnings.engines[engineName] = {
            message: 'Could not load',
            error: err
          };
        }
      }
  );

  //
  // compile and run before script
  //
  let contextVars;
  if (script.before) {
    contextVars = await handleBeforeRequests(script, runnableScript, runnerEngines, ee);
  }

  //
  // load plugins:
  //
  let runnerPlugins = [];
  let requirePaths = [];

  let pro = null;
  if (tryResolve('artillery-pro')) {
    pro = require('artillery-pro');
    requirePaths = requirePaths.concat(pro.getPluginPath());
  } else {
    debug('Artillery Pro is not installed.');
  }

  requirePaths.push('');

  if (process.env.ARTILLERY_PLUGIN_PATH) {
    requirePaths = requirePaths.concat(process.env.ARTILLERY_PLUGIN_PATH.split(':'));
  }

  debug('require paths: ', requirePaths);

  runnableScript.config.plugins = runnableScript.config.plugins || {};

  if (process.env.ARTILLERY_PLUGINS) {
    let additionalPlugins = {};
    try {
      additionalPlugins = JSON.parse(process.env.ARTILLERY_PLUGINS);
    } catch (ignoreErr) {
      debug(ignoreErr);
    }
    runnableScript.config.plugins = Object.assign(
      runnableScript.config.plugins,
      additionalPlugins);
  }

  _.each(runnableScript.config.plugins, function tryToLoadPlugin(pluginConfig, pluginName) {
    let pluginConfigScope = pluginConfig.scope || runnableScript.config.pluginsScope;
    let pluginPrefix = pluginConfigScope ? pluginConfigScope : 'artillery-plugin-';
    let requireString = pluginPrefix + pluginName;
    let Plugin, plugin, pluginErr;

    requirePaths.forEach(function(rp) {
      try {
        Plugin = require(path.join(rp, requireString));
        if (typeof Plugin === 'function') {
          // Plugin interface v1
          plugin = new Plugin(runnableScript.config, ee);
          plugin.__name = pluginName;
        } else if (typeof Plugin === 'object' && typeof Plugin.Plugin === 'function') {
          // Plugin interface 2+
          plugin = new Plugin.Plugin(runnableScript, ee, options);
          plugin.__name = pluginName;
        }
      } catch (err) {
        debug(err);
        pluginErr = err;
      }
    });

    if (!Plugin || !plugin) {
      let msg;

      if (pluginErr.code === 'MODULE_NOT_FOUND') {
        msg = `WARNING: Plugin ${pluginName} specified but module ${requireString} could not be found (${pluginErr.code})`;
      } else {
        msg = `WARNING: Could not initialize plugin ${pluginName} (${pluginErr.message})`;
      }

      console.log(msg);

      warnings.plugins[pluginName] = {
        message: 'Could not load'
      };
    } else {
      debug('Plugin %s loaded from %s', pluginName, requireString);
      runnerPlugins.push(plugin);
    }
  });

  const promise = new Promise(function(resolve, reject) {
    ee.run = function() {
      let runState = {
        pendingScenarios: 0,
        pendingRequests: 0,
        compiledScenarios: null,
        scenarioEvents: null,
        picker: undefined,
        plugins: runnerPlugins,
        engines: runnerEngines
      };
      debug('run() with: %j', runnableScript);
      run(runnableScript, ee, opts, runState, contextVars);
    };

    ee.stop = function (done) {
      // allow plugins to cleanup
      A.eachSeries(
        runnerPlugins,
        function(plugin, next) {
          if (plugin.cleanup) {
            plugin.cleanup(function(err) {
              if (err) {
                debug(err);
              }
              return next();
            });
          } else {
            return next();
          }
        },
        function(err) {
          return done(err);
        });
    };

    // FIXME: Warnings should be returned from this function instead along with
    // the event emitter. That will be a breaking change.
    ee.warnings = warnings;

    resolve(ee);
  });

  if (callback && typeof callback === 'function') {
    promise.then(callback.bind(null, null), callback);
  }

  return promise;
}

function run(script, ee, options, runState, contextVars) {
  let intermediate = Stats.create();
  let aggregate = [];

  let phaser = createPhaser(script.config.phases);
<<<<<<< HEAD
  phaser.on('arrival', function (spec) {
    if (runState.pendingScenarios >= spec.maxVusers) {
      intermediate.avoidedScenario();
    } else {
      runScenario(script, intermediate, runState);
    }
=======
  phaser.on('arrival', function() {
    runScenario(script, intermediate, runState, contextVars);
>>>>>>> 37bbe3b9
  });
  phaser.on('phaseStarted', function(spec) {
    ee.emit('phaseStarted', spec);
  });
  phaser.on('phaseCompleted', function(spec) {
    ee.emit('phaseCompleted', spec);
  });
  phaser.on('done', function() {
    debug('All phases launched');

    const doneYet = setInterval(function checkIfDone() {
      if (runState.pendingScenarios === 0) {
        if (runState.pendingRequests !== 0) {
          debug('DONE. Pending requests: %s', runState.pendingRequests);
        }

        clearInterval(doneYet);
        clearInterval(periodicStatsTimer);

        sendStats();

        intermediate.free();

        let aggregateReport = Stats.combine(aggregate).report();
        return ee.emit('done', aggregateReport);
      } else {
        debug('Pending requests: %s', runState.pendingRequests);
        debug('Pending scenarios: %s', runState.pendingScenarios);
      }
    }, 500);
  });

  const periodicStatsTimer = setInterval(sendStats, options.periodicStats * 1000);

  function sendStats() {
    intermediate._concurrency = runState.pendingScenarios;
    intermediate._pendingRequests = runState.pendingRequests;
    ee.emit('stats', intermediate.clone());
    delete intermediate._entries;
    aggregate.push(intermediate.clone());
    intermediate.reset();
  }

  phaser.run();
}

function runScenario(script, intermediate, runState, contextVars) {
  const start = process.hrtime();

  //
  // Compile scenarios if needed
  //
  if (!runState.compiledScenarios) {
    _.each(script.scenarios, function(scenario) {
      if (typeof scenario.weight === 'undefined') {
        scenario.weight = 1;
      } else {
        debug(`scenario ${scenario.name} weight = ${scenario.weight}`);
        const variableValues = Object.assign(
          datafileVariables(script),
          inlineVariables(script),
          { $processEnvironment: process.env });

        const w = engineUtil.template(
          scenario.weight,
          { vars: variableValues });
        scenario.weight = isNaN(parseInt(w)) ? 0 : parseInt(w);
        debug(`scenario ${scenario.name} weight has been set to ${scenario.weight}`);
      }
    });

    runState.picker = wl(script.scenarios);

    runState.scenarioEvents = new EventEmitter();
    runState.scenarioEvents.on('counter', function(name, value) {
      intermediate.counter(name, value);
    });
    runState.scenarioEvents.on('histogram', function(name, value) {
      intermediate.addCustomStat(name, value);
    });
    // TODO: Deprecate
    runState.scenarioEvents.on('customStat', function(stat) {
      intermediate.addCustomStat(stat.stat, stat.value);
    });
    runState.scenarioEvents.on('started', function() {
      runState.pendingScenarios++;
    });
    runState.scenarioEvents.on('error', function(errCode) {
      intermediate.addError(errCode);
    });
    runState.scenarioEvents.on('request', function() {
      intermediate.newRequest();

      runState.pendingRequests++;
    });
    runState.scenarioEvents.on('match', function() {
      intermediate.addMatch();
    });
    runState.scenarioEvents.on('response', function(delta, code, uid) {
      intermediate.completedRequest();
      intermediate.addLatency(delta);
      intermediate.addCode(code);

      let entry = [Date.now(), uid, delta, code];
      intermediate.addEntry(entry);

      runState.pendingRequests--;
    });

    runState.compiledScenarios = _.map(
        script.scenarios,
        function(scenarioSpec) {
          const name = scenarioSpec.engine || script.config.engine || 'http';
          const engine = runState.engines.find((e) => e.__name === name);
          return engine.createScenario(scenarioSpec, runState.scenarioEvents);
        }
    );
  }

  let i = runState.picker()[0];

  debug('picking scenario %s (%s) weight = %s',
        i,
        script.scenarios[i].name,
        script.scenarios[i].weight);

  intermediate.newScenario(script.scenarios[i].name || i);

  const scenarioStartedAt = process.hrtime();
  const scenarioContext = createContext(script, contextVars);

  const finish = process.hrtime(start);
  const runScenarioDelta = (finish[0] * 1e9) + finish[1];
  debugPerf('runScenarioDelta: %s', Math.round(runScenarioDelta / 1e6 * 100) / 100);
  runState.compiledScenarios[i](scenarioContext, function(err, context) {
    runState.pendingScenarios--;
    if (err) {
      debug(err);
    } else {
      const scenarioFinishedAt = process.hrtime(scenarioStartedAt);
      const delta = (scenarioFinishedAt[0] * 1e9) + scenarioFinishedAt[1];
      intermediate.addScenarioLatency(delta);
      intermediate.completedScenario();
    }
  });
}

<<<<<<< HEAD
function datafileVariables(script) {
  let result = {};
=======
/**
 * Create initial context for a scenario.
 */
function createContext(script, contextVars) {
  const INITIAL_CONTEXT_VARIABLES = {
    target: script.config.target,
    $environment: script._environment,
    $processEnvironment: process.env
  };
  const CONTEXT_VARIABLES = contextVars ? contextVars : INITIAL_CONTEXT_VARIABLES;
  const CONTEXT = {
    vars: CONTEXT_VARIABLES,
    funcs: {
      $randomNumber: $randomNumber,
      $randomString: $randomString,
      $template: input => engineUtil.template(input, { vars: result.vars })
    }
  };
  let result = _.cloneDeep(CONTEXT);

  //
  // variables from payloads
  //
>>>>>>> 37bbe3b9
  if (script.config.payload) {
    _.each(script.config.payload, function(el) {

      // If data = [] (i.e. the CSV file is empty, or only has headers and
      // skipHeaders = true), then row could = undefined
      let row = el.reader(el.data) || [];
      _.each(el.fields, function(fieldName, j) {
        result[fieldName] = row[j];
      });
    });
  }
  return result;
}

function inlineVariables(script) {
  let result = {};
  if (script.config.variables) {
    _.each(script.config.variables, function(v, k) {
      let val;
      if (_.isArray(v)) {
        val = _.sample(v);
      } else {
        val = v;
      }
      result[k] = val;
    });
  }
  return result;
}

/**
 * Create initial context for a scenario.
 */
function createContext(script) {
  const INITIAL_CONTEXT = {
    vars: {
      target: script.config.target,
      $environment: script._environment,
      $processEnvironment: process.env
    },
    funcs: {
      $randomNumber: $randomNumber,
      $randomString: $randomString,
      $template: input => engineUtil.template(input, { vars: result.vars })
    }
  };

  let result = _.cloneDeep(INITIAL_CONTEXT);

  // variables from payloads:
  const variableValues1 = datafileVariables(script);
  Object.assign(result.vars, variableValues1);
  // inline variables:
  const variableValues2 = inlineVariables(script);
  Object.assign(result.vars, variableValues2);

  result._uid = uuid.v4();
  result.vars.$uuid = result._uid;
  return result;
}

//
// Generator functions for template strings:
//
function $randomNumber(min, max) {
  return _.random(min, max);
}

function $randomString(length) {
  return Math.random().toString(36).substr(2, length);
}

function handleBeforeRequests(script, runnableScript, runnerEngines, testEvents) {
  let ee = new EventEmitter();
  return new Promise(function(resolve, reject){
    ee.on('request', function() {
      testEvents.emit('beforeTestRequest');
    });
    ee.on('error', function(error) {
      testEvents.emit('beforeTestError', error);
    });

    let name = runnableScript.before.engine || 'http';
    let engine = runnerEngines.find((e) => e.__name === name);
    let beforeTestScenario = engine.createScenario(runnableScript.before, ee);
    let beforeTestContext = createContext(script);
    beforeTestScenario(beforeTestContext, function(err, context) {
      if (err) {
        debug(err);
        return reject(err);
      } else {
        return resolve(context.vars);
      }
    });
  });
}<|MERGE_RESOLUTION|>--- conflicted
+++ resolved
@@ -267,17 +267,12 @@
   let aggregate = [];
 
   let phaser = createPhaser(script.config.phases);
-<<<<<<< HEAD
   phaser.on('arrival', function (spec) {
     if (runState.pendingScenarios >= spec.maxVusers) {
       intermediate.avoidedScenario();
     } else {
-      runScenario(script, intermediate, runState);
-    }
-=======
-  phaser.on('arrival', function() {
-    runScenario(script, intermediate, runState, contextVars);
->>>>>>> 37bbe3b9
+      runScenario(script, intermediate, runState, contextVars);
+    }
   });
   phaser.on('phaseStarted', function(spec) {
     ee.emit('phaseStarted', spec);
@@ -425,34 +420,8 @@
   });
 }
 
-<<<<<<< HEAD
 function datafileVariables(script) {
   let result = {};
-=======
-/**
- * Create initial context for a scenario.
- */
-function createContext(script, contextVars) {
-  const INITIAL_CONTEXT_VARIABLES = {
-    target: script.config.target,
-    $environment: script._environment,
-    $processEnvironment: process.env
-  };
-  const CONTEXT_VARIABLES = contextVars ? contextVars : INITIAL_CONTEXT_VARIABLES;
-  const CONTEXT = {
-    vars: CONTEXT_VARIABLES,
-    funcs: {
-      $randomNumber: $randomNumber,
-      $randomString: $randomString,
-      $template: input => engineUtil.template(input, { vars: result.vars })
-    }
-  };
-  let result = _.cloneDeep(CONTEXT);
-
-  //
-  // variables from payloads
-  //
->>>>>>> 37bbe3b9
   if (script.config.payload) {
     _.each(script.config.payload, function(el) {
 
