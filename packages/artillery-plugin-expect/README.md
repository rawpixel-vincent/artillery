--- conflicted
+++ resolved
@@ -16,192 +16,9 @@
 
 ## Feedback, Bugs, Issues
 
-<<<<<<< HEAD
-```
-npm install -g artillery-plugin-expect
-```
-
-**Important**: this plugin requires Artillery `v1.6.0-26` or higher.
-
-### Enable the plugin in the config section
-
-```yaml
-config:
-  target: "http://example.com"
-  plugins:
-    expect: {}
-```
-
-### Add expectations to your requests
-
-```yaml
-scenarios:
-  - name: Get pets
-    flow:
-      - get:
-          url: "/pets"
-          capture:
-            - json: "$.name"
-              as: name
-          expect:
-            - statusCode: 200
-            - contentType: json
-            - hasProperty: results
-            - equals:
-              - "Tiki"
-              - "{{ name }}"
-            - hasHeader: "<Any header key>"
-            - headerEquals:
-              - "<Any header key>"
-              - "<Expected header value>"
-```
-
-### Run your test & see results
-
-Run your script that uses expectations with:
-
-```
-artillery run --quiet my-script.yaml
-```
-
-The `--quiet` option is to stop Artillery from printing its default reports to the console.
-
-Failed expectations provide request and response details:
-
-![artillery expectations plugin screenshot](./docs/expect-output.png)
-
-### Re-using scenarios as load tests or functional tests
-
-This plugin allows for the same scenario to be re-used for either load testing or functional testing of an API. (The only real difference between the two, of course, is how many virtual users you run -- only one for functional tests, and `$BIG_NUMBER` for a load test.)
-
-In practical terms, what you probably want to do is use the [`environments` functionality](https://artillery.io/docs/script-reference/#environments) in Artillery to create a separate "environment" with configuration for functional testing. Something like:
-
-```yaml
-config:
-  target: "https://my.api.internal"
-  environments:
-    #
-    # This is our load testing profile, where we create a lot of virtual users.
-    # Note that we don't load the plugin here, so that we don't see the output
-    # from the plugin.
-    #
-    load:
-      phases:
-        - duration: 600
-          arrivalRate: 10
-    #
-    # This is our functional testing profile, with a single virtual user, and
-    # the plugin enabled.
-    #
-    functional:
-      phases:
-        - duration: 1
-          arrivalCount: 1
-      plugins:
-        expect: {}
-scenarios:
-  # Your scenario definitions go here.
-```
-
-## Expectations
-
-### `statusCode`
-
-Check that the response status code equals the code given.
-
-```
-expect:
-  - statusCode: 201
-```
-
-### `contentType`
-
-Check the value of [`Content-Type`](https://developer.mozilla.org/en-US/docs/Web/HTTP/Headers/Content-Type) header.
-
-### `hasProperty` and `notHasProperty`
-
-When the response is JSON, check that the response object has a property (or does not in case of `notHasProperty`) Same behavior as [`lodash#has`](https://lodash.com/docs/#has).
-
-```
-expect:
-  - hasProperty: 'data[0].id'
-```
-
-### `equals`
-
-Check that two or more values are the same. **NOTE** only primitive values (e.g. booleans, strings and numbers) are currently supported.
-
-```
-- get:
-    url: "/pets/f037ed9a"
-    capture:
-      - json: "$.species"
-        as: species
-    expect:
-      - equals:
-          - "{{ species }}"
-          - "dog"
-```
-
-### `hasHeader`
-
-Check that the response contains a header.
-
-```
-- get:
-    url: "/pets/f037ed9a"
-    expect:
-      - hasHeader: "object-version"
-```
-
-### `headerEquals`
-
-Check that the response contains a header and its value matches some string.
-
-```
-- get:
-    url: "/pets/f037ed9a"
-    expect:
-      - headerEquals:
-        - "object-version"
-        - "v3"
-
-```
-
-### `matchesRegexp`
-
-Check that response body matches a regular expression. The regular expression provided must be a string which is a valid argument to the [RegExp constructor](https://developer.mozilla.org/en-US/docs/Web/JavaScript/Reference/Global_Objects/RegExp).
-
-```
-- get:
-    url: "/pets/f037ed9a"
-    expect:
-      - matchesRegexp: .+ # body is not empty
-```
-
-## Formatters
-
-You can change the output format for the logs of this plugin via:
-
-```
-plugins:
-  expect:
-    outputFormat: "pretty"
-```
-
-The following formats ship with this plugin:
-* `pretty`
-* `prettyError` (same as pretty, however, just if an expectation fails)
-* `json`
-
-## Feedback
-
-This plugin is still in the early stages and we would love to hear your comments, ideas and suggestions for improvements. Please file an issue over at [https://github.com/shoreditch-ops/artillery/issues](https://github.com/shoreditch-ops/artillery/issues).
-=======
 🐞 Please report bugs over at [https://github.com/artilleryio/artillery/issues](https://github.com/artilleryio/artillery/issues)
 💬 Ask for help or propose a new features via [Github Discussions](https://github.com/artilleryio/artillery/discussions) our our [Discord server](https://discord.gg/37vGhH3NMB)
 🐦 Follow [@artilleryio](https://twitter.com/intent/follow?original_referer=https%3A%2F%2Fartillery.io%2F&ref_src=twsrc%5Etfw&region=follow_link&screen_name=artilleryio&tw_p=followbutton) on Twitter for updates
->>>>>>> 5f9e777a
 
 ## License
 
