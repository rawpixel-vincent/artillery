--- conflicted
+++ resolved
@@ -15,13 +15,9 @@
   hasHeader: expectHasHeader,
   headerEquals: expectHeaderEquals,
   hasProperty: expectHasProperty,
-<<<<<<< HEAD
   equals: expectEquals,
-  validRegex: expectValidRegex
-=======
-  notHasProperty: expectNotHasProperty,
-  equals: expectEquals
->>>>>>> 8c0ab3b3
+  validRegex: expectValidRegex,
+  notHasProperty: expectNotHasProperty
 };
 
 function expectEquals(expectation, body, req, res, userContext) {
@@ -160,23 +156,6 @@
     result.got = `response body is not an object`;
     return result;
   }
-<<<<<<< HEAD
-}
-
-function expectValidRegex(expectation, body, req, res, userContext) {
-  debug('check valid regex');
-
-  const expectedRegex = template(expectation.validRegex, userContext);
-
-  let result = {
-    ok: new RegExp(expectation.validRegex[1]).test(expectation.validRegex[0]),
-    expected: expectedRegex,
-    type: 'validRegex',
-    got: expectation.validRegex[1]
-  };
-
-  return result;
-=======
 
   const isOk = expectedCondition(body, expectedProperty);
   result.ok = isOk;
@@ -202,5 +181,19 @@
   const expectedProperty = template(expectation[expectationName], userContext);
   const failureMessage = `response body has ${expectedProperty} property`;
   return checkProperty(expectationName, expectedProperty, expectedCondition, failureMessage, body);
->>>>>>> 8c0ab3b3
+}
+
+function expectValidRegex(expectation, body, req, res, userContext) {
+  debug('check valid regex');
+
+  const expectedRegex = template(expectation.validRegex, userContext);
+
+  let result = {
+    ok: new RegExp(expectation.validRegex[1]).test(expectation.validRegex[0]),
+    expected: expectedRegex,
+    type: 'validRegex',
+    got: expectation.validRegex[1]
+  };
+
+  return result;
 }